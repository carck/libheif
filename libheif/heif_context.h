/*
 * HEIF codec.
 * Copyright (c) 2017 struktur AG, Dirk Farin <farin@struktur.de>
 *
 * This file is part of libheif.
 *
 * libheif is free software: you can redistribute it and/or modify
 * it under the terms of the GNU Lesser General Public License as
 * published by the Free Software Foundation, either version 3 of
 * the License, or (at your option) any later version.
 *
 * libheif is distributed in the hope that it will be useful,
 * but WITHOUT ANY WARRANTY; without even the implied warranty of
 * MERCHANTABILITY or FITNESS FOR A PARTICULAR PURPOSE.  See the
 * GNU Lesser General Public License for more details.
 *
 * You should have received a copy of the GNU Lesser General Public License
 * along with libheif.  If not, see <http://www.gnu.org/licenses/>.
 */

#ifndef LIBHEIF_HEIF_CONTEXT_H
#define LIBHEIF_HEIF_CONTEXT_H

#include <map>
#include <memory>
#include <set>
#include <string>
#include <vector>
#include <utility>

#include "error.h"

#include "heif.h"
#include "heif_plugin.h"
#include "bitstream.h"

#include "box.h" // only for color_profile, TODO: maybe move the color_profiles to its own header

namespace heif {
  class HeifContext;
}


namespace heif {

  class HeifFile;

  class HeifPixelImage;

  class StreamWriter;


  class ImageMetadata
  {
  public:
    heif_item_id item_id;
    std::string item_type;  // e.g. "Exif"
    std::string content_type;
    std::vector<uint8_t> m_data;
  };


  // This is a higher-level view than HeifFile.
  // Images are grouped logically into main images and their thumbnails.
  // The class also handles automatic color-space conversion.
  class HeifContext : public ErrorBuffer
  {
  public:
    HeifContext();

    ~HeifContext();

    void set_max_decoding_threads(int max_threads) { m_max_decoding_threads = max_threads; }

    void set_maximum_image_size_limit(int maximum_size)
    {
      m_maximum_image_width_limit = maximum_size;
      m_maximum_image_height_limit = maximum_size;
    }

    Error read(const std::shared_ptr<StreamReader>& reader);

    Error read_from_file(const char* input_filename);

    Error read_from_memory(const void* data, size_t size, bool copy);

    class Image : public ErrorBuffer
    {
    public:
      Image(HeifContext* file, heif_item_id id);

      ~Image();

      void clear()
      {
        m_thumbnails.clear();
        m_alpha_channel.reset();
        m_depth_channel.reset();
        m_aux_images.clear();
      }

      void set_resolution(int w, int h)
      {
        m_width = w;
        m_height = h;
      }

      void set_ispe_resolution(int w, int h)
      {
        m_ispe_width = w;
        m_ispe_height = h;
      }

      void set_primary(bool flag = true) { m_is_primary = flag; }

      heif_item_id get_id() const { return m_id; }

      //void set_id(heif_item_id id) { m_id=id; }  (already set in constructor)

      int get_width() const { return m_width; }

      int get_height() const { return m_height; }

      int get_ispe_width() const { return m_ispe_width; }

      int get_ispe_height() const { return m_ispe_height; }

      int get_luma_bits_per_pixel() const;

      int get_chroma_bits_per_pixel() const;

      bool is_primary() const { return m_is_primary; }

      void set_size(int w, int h)
      {
        m_width = w;
        m_height = h;
      }


      // -- thumbnails

      void set_is_thumbnail_of(heif_item_id id)
      {
        m_is_thumbnail = true;
        m_thumbnail_ref_id = id;
      }

      void add_thumbnail(const std::shared_ptr<Image>& img) { m_thumbnails.push_back(img); }

      bool is_thumbnail() const { return m_is_thumbnail; }

      const std::vector<std::shared_ptr<Image>>& get_thumbnails() const { return m_thumbnails; }


      // --- alpha channel

      void set_is_alpha_channel_of(heif_item_id id, bool consumed)
      {
        m_is_alpha_channel = true;
        m_alpha_channel_ref_id = id;
        m_implicitly_consumed_alpha = consumed;
      }

      void set_alpha_channel(std::shared_ptr<Image> img) { m_alpha_channel = std::move(img); }

      bool is_alpha_channel() const { return m_is_alpha_channel; }

      const std::shared_ptr<Image>& get_alpha_channel() const { return m_alpha_channel; }

      void set_is_premultiplied_alpha(bool flag) { m_premultiplied_alpha = flag; }

      bool is_premultiplied_alpha() const { return m_premultiplied_alpha; }


      // --- depth channel

      void set_is_depth_channel_of(heif_item_id id)
      {
        m_is_depth_channel = true;
        m_depth_channel_ref_id = id;
      }

      void set_depth_channel(std::shared_ptr<Image> img) { m_depth_channel = std::move(img); }

      bool is_depth_channel() const { return m_is_depth_channel; }

      const std::shared_ptr<Image>& get_depth_channel() const { return m_depth_channel; }


      void set_depth_representation_info(struct heif_depth_representation_info& info)
      {
        m_has_depth_representation_info = true;
        m_depth_representation_info = info;
      }

      bool has_depth_representation_info() const
      {
        return m_has_depth_representation_info;
      }

      const struct heif_depth_representation_info& get_depth_representation_info() const
      {
        return m_depth_representation_info;
      }


      // --- generic aux image

      void set_is_aux_image_of(heif_item_id id, const std::string& aux_type)
      {
        m_is_aux_image = true;
        m_aux_image_ref_id = id;
        m_aux_image_type = aux_type;
      }

      void add_aux_image(std::shared_ptr<Image> img) { m_aux_images.push_back(std::move(img)); }

      bool is_aux_image() const { return m_is_aux_image; }

      const std::string& get_aux_type() const { return m_aux_image_type; }

      std::vector<std::shared_ptr<Image>> get_aux_images(int aux_image_filter = 0) const
      {
        if (aux_image_filter == 0) {
          return m_aux_images;
        }
        else {
          std::vector<std::shared_ptr<Image>> auxImgs;
          for (const auto& aux : m_aux_images) {
            if ((aux_image_filter & LIBHEIF_AUX_IMAGE_FILTER_OMIT_ALPHA) &&
                aux->is_alpha_channel() && aux->m_implicitly_consumed_alpha) {
              continue;
            }

            if ((aux_image_filter & LIBHEIF_AUX_IMAGE_FILTER_OMIT_DEPTH) &&
                aux->is_depth_channel()) {
              continue;
            }

            auxImgs.push_back(aux);
          }

          return auxImgs;
        }
      }


      // --- metadata

      void add_metadata(std::shared_ptr<ImageMetadata> metadata)
      {
        m_metadata.push_back(std::move(metadata));
      }

      const std::vector<std::shared_ptr<ImageMetadata>>& get_metadata() const { return m_metadata; }


      // --- miaf

      void mark_not_miaf_compatible() { m_miaf_compatible = false; }

      bool is_miaf_compatible() const { return m_miaf_compatible; }


      // === writing ===

      void set_preencoded_hevc_image(const std::vector<uint8_t>& data);

      const std::shared_ptr<const color_profile_nclx>& get_color_profile_nclx() const { return m_color_profile_nclx; }

      const std::shared_ptr<const color_profile_raw>& get_color_profile_icc() const { return m_color_profile_icc; }

      void set_color_profile(const std::shared_ptr<const color_profile>& profile)
      {
        auto icc = std::dynamic_pointer_cast<const color_profile_raw>(profile);
        if (icc) {
          m_color_profile_icc = std::move(icc);
        }

        auto nclx = std::dynamic_pointer_cast<const color_profile_nclx>(profile);
        if (nclx) {
          m_color_profile_nclx = std::move(nclx);
        }
      };

    private:
      HeifContext* m_heif_context;

      heif_item_id m_id = 0;
      uint32_t m_width = 0, m_height = 0;
      uint32_t m_ispe_width = 0, m_ispe_height = 0; // original image resolution
      bool m_is_primary = false;

      bool m_is_thumbnail = false;
      heif_item_id m_thumbnail_ref_id = 0;

      std::vector<std::shared_ptr<Image>> m_thumbnails;

      bool m_is_alpha_channel = false;
      bool m_premultiplied_alpha = false;
      bool m_implicitly_consumed_alpha = false; // alpha data was integrated into main color image
      heif_item_id m_alpha_channel_ref_id = 0;
      std::shared_ptr<Image> m_alpha_channel;

      bool m_is_depth_channel = false;
      heif_item_id m_depth_channel_ref_id = 0;
      std::shared_ptr<Image> m_depth_channel;

      bool m_has_depth_representation_info = false;
      struct heif_depth_representation_info m_depth_representation_info;

      heif_item_id m_aux_image_ref_id = 0;
      bool m_is_aux_image = false;
      std::string m_aux_image_type;
      std::vector<std::shared_ptr<Image>> m_aux_images;

      std::vector<std::shared_ptr<ImageMetadata>> m_metadata;

      std::shared_ptr<const color_profile_nclx> m_color_profile_nclx;
      std::shared_ptr<const color_profile_raw> m_color_profile_icc;

      bool m_miaf_compatible = true;
    };

    std::vector<std::shared_ptr<Image>> get_top_level_images() { return m_top_level_images; }

    std::shared_ptr<Image> get_top_level_image(heif_item_id id)
    {
      for (auto& img : m_top_level_images) {
        if (img->get_id() == id) {
          return img;
        }
      }

      return nullptr;
    }

    std::shared_ptr<const Image> get_top_level_image(heif_item_id id) const
    {
      return const_cast<HeifContext*>(this)->get_top_level_image(id);
    }

    std::shared_ptr<Image> get_primary_image() { return m_primary_image; }

    void register_decoder(const heif_decoder_plugin* decoder_plugin);

    bool is_image(heif_item_id ID) const;

    bool has_alpha(heif_item_id ID) const;

    Error decode_image_user(heif_item_id ID, std::shared_ptr<HeifPixelImage>& img,
                            heif_colorspace out_colorspace,
                            heif_chroma out_chroma,
                            const struct heif_decoding_options* options = nullptr) const;

    Error decode_image_planar(heif_item_id ID, std::shared_ptr<HeifPixelImage>& img,
                              heif_colorspace out_colorspace,
                              const struct heif_decoding_options* options,
                              bool alphaImage) const;

    std::string debug_dump_boxes() const;


    // === writing ===

    // Create all boxes necessary for an empty HEIF file.
    // Note that this is no valid HEIF file, since some boxes (e.g. pitm) are generated, but
    // contain no valid data yet.
    void reset_to_empty_heif();

    Error encode_image(const std::shared_ptr<HeifPixelImage>& image,
                       struct heif_encoder* encoder,
                       const struct heif_encoding_options* options,
                       enum heif_image_input_class input_class,
                       std::shared_ptr<Image>& out_image);

    Error encode_image_as_hevc(const std::shared_ptr<HeifPixelImage>& image,
                               struct heif_encoder* encoder,
                               const struct heif_encoding_options* options,
                               enum heif_image_input_class input_class,
                               std::shared_ptr<Image>& out_image);

    Error encode_image_as_av1(const std::shared_ptr<HeifPixelImage>& image,
                              struct heif_encoder* encoder,
                              const struct heif_encoding_options* options,
                              enum heif_image_input_class input_class,
                              std::shared_ptr<Image>& out_image);

<<<<<<< HEAD
    Error encode_image_as_jpeg2000(const std::shared_ptr<HeifPixelImage>& image,
                                   struct heif_encoder* encoder,
                                   const struct heif_encoding_options* options,
                                   enum heif_image_input_class input_class,
                                   std::shared_ptr<Image>& out_image);
=======
    Error encode_image_as_uncompressed(const std::shared_ptr<HeifPixelImage>& src_image,
                                       struct heif_encoder* encoder,
                                       const struct heif_encoding_options* options,
                                       enum heif_image_input_class input_class,
                                       std::shared_ptr<Image> out_image);
>>>>>>> 20baec44

    // write PIXI, CLLI, MDVC
    void write_image_metadata(std::shared_ptr<HeifPixelImage> src_image, int image_id);

    void set_primary_image(const std::shared_ptr<Image>& image);

    Error set_primary_item(heif_item_id id);

    bool is_primary_image_set() const { return m_primary_image != nullptr; }

    Error assign_thumbnail(const std::shared_ptr<Image>& master_image,
                           const std::shared_ptr<Image>& thumbnail_image);

    Error encode_thumbnail(const std::shared_ptr<HeifPixelImage>& image,
                           struct heif_encoder* encoder,
                           const struct heif_encoding_options* options,
                           int bbox_size,
                           std::shared_ptr<Image>& out_image_handle);

    Error add_exif_metadata(const std::shared_ptr<Image>& master_image, const void* data, int size);

    Error add_XMP_metadata(const std::shared_ptr<Image>& master_image, const void* data, int size, heif_metadata_compression compression);

    Error add_generic_metadata(const std::shared_ptr<Image>& master_image, const void* data, int size,
                               const char* item_type, const char* content_type,
                               heif_metadata_compression compression);

    void write(StreamWriter& writer);

  private:
    const struct heif_decoder_plugin* get_decoder(enum heif_compression_format type, const char* name_id) const;

    std::set<const struct heif_decoder_plugin*> m_decoder_plugins;

    std::map<heif_item_id, std::shared_ptr<Image>> m_all_images;

    // We store this in a vector because we need stable indices for the C API.
    // TODO: stable indices are obsolet now...
    std::vector<std::shared_ptr<Image>> m_top_level_images;

    std::shared_ptr<Image> m_primary_image; // shortcut to primary image

    std::shared_ptr<HeifFile> m_heif_file;

    int m_max_decoding_threads = 4;

    uint32_t m_maximum_image_width_limit;
    uint32_t m_maximum_image_height_limit;

    Error interpret_heif_file();

    void remove_top_level_image(const std::shared_ptr<Image>& image);

    Error decode_full_grid_image(heif_item_id ID,
                                 std::shared_ptr<HeifPixelImage>& img,
                                 const std::vector<uint8_t>& grid_data) const;

    Error decode_and_paste_tile_image(heif_item_id tileID,
                                      const std::shared_ptr<HeifPixelImage>& out_image,
                                      int x0, int y0) const;

    Error decode_derived_image(heif_item_id ID,
                               std::shared_ptr<HeifPixelImage>& img) const;

    Error decode_overlay_image(heif_item_id ID,
                               std::shared_ptr<HeifPixelImage>& img,
                               const std::vector<uint8_t>& overlay_data) const;

    Error get_id_of_non_virtual_child_image(heif_item_id in, heif_item_id& out) const;
  };
}

#endif<|MERGE_RESOLUTION|>--- conflicted
+++ resolved
@@ -387,19 +387,17 @@
                               enum heif_image_input_class input_class,
                               std::shared_ptr<Image>& out_image);
 
-<<<<<<< HEAD
     Error encode_image_as_jpeg2000(const std::shared_ptr<HeifPixelImage>& image,
                                    struct heif_encoder* encoder,
                                    const struct heif_encoding_options* options,
                                    enum heif_image_input_class input_class,
                                    std::shared_ptr<Image>& out_image);
-=======
+                                   
     Error encode_image_as_uncompressed(const std::shared_ptr<HeifPixelImage>& src_image,
                                        struct heif_encoder* encoder,
                                        const struct heif_encoding_options* options,
                                        enum heif_image_input_class input_class,
                                        std::shared_ptr<Image> out_image);
->>>>>>> 20baec44
 
     // write PIXI, CLLI, MDVC
     void write_image_metadata(std::shared_ptr<HeifPixelImage> src_image, int image_id);
