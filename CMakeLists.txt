--- conflicted
+++ resolved
@@ -226,9 +226,9 @@
 plugin_compilation_info(JPEG_ENCODER JPEG "JPEG encoder")
 plugin_compilation_info(OpenJPEG_DECODER OpenJPEG "OpenJPEG J2K decoder")
 plugin_compilation_info(OpenJPEG_ENCODER OpenJPEG "OpenJPEG J2K encoder")
-<<<<<<< HEAD
 # plugin_compilation_info(OPENJPH_DECODER OPENJPH "OpenJPH HT-J2K decoder")
 plugin_compilation_info(OPENJPH_ENCODER OPENJPH "OpenJPH HT-J2K encoder")
+plugin_compilation_info(UVG266_ENCODER UVG266 "uvg266 VVC enc. (experimental)")
 
 # --- show summary which formats are supported
 
@@ -289,9 +289,6 @@
     set(SUPPORTS_UNCOMPRESSED_DECODING TRUE)
     set(SUPPORTS_UNCOMPRESSED_ENCODING TRUE)
 endif()
-=======
-plugin_compilation_info(UVG266_ENCODER UVG266 "uvg266 VVC enc. (experimental)")
->>>>>>> e2bbc5b0
 
 message("\n=== Supported formats ===")
 message("format        decoding   encoding")
