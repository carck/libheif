# Needed to find libheif/heif_version.h while compiling the library
include_directories(${libheif_BINARY_DIR} ${libheif_SOURCE_DIR})

if (MSVC)
    set(getopt_sources
            ../extra/getopt.c
            ../extra/getopt.h
            ../extra/getopt_long.c
            )
    include_directories("../extra")
endif ()

find_package(Threads)

add_executable(heif-info ${getopt_sources}
        heif_info.cc)
target_link_libraries(heif-info heif ${CMAKE_THREAD_LIBS_INIT})
install(TARGETS heif-info RUNTIME DESTINATION ${CMAKE_INSTALL_BINDIR})
install(FILES heif-info.1 DESTINATION ${CMAKE_INSTALL_MANDIR}/man1)


add_executable(heif-convert ${getopt_sources}
        encoder.cc
        encoder.h
        encoder_y4m.cc
        encoder_y4m.h
        heif_convert.cc
        ../libheif/exif.cc
        ../libheif/exif.cc)
target_link_libraries(heif-convert PRIVATE heif ${CMAKE_THREAD_LIBS_INIT})
install(TARGETS heif-convert RUNTIME DESTINATION ${CMAKE_INSTALL_BINDIR})
install(FILES heif-convert.1 DESTINATION ${CMAKE_INSTALL_MANDIR}/man1)


add_executable(heif-enc ${getopt_sources}
        heif_enc.cc
        ../libheif/exif.cc
        ../libheif/exif.cc
        benchmark.h
        benchmark.cc
        encoder.cc)
<<<<<<< HEAD
target_link_libraries(heif-enc PRIVATE heif ${CMAKE_THREAD_LIBS_INIT})
=======
target_link_libraries(heif-enc PRIVATE heif)
if (LIBSHARPYUV_FOUND)
    target_compile_definitions(heif-enc PRIVATE HAVE_LIBSHARPYUV=1)
endif()
>>>>>>> 464956e1
install(TARGETS heif-enc RUNTIME DESTINATION ${CMAKE_INSTALL_BINDIR})
install(FILES heif-enc.1 DESTINATION ${CMAKE_INSTALL_MANDIR}/man1)


add_executable(heif-test ${getopt_sources}
        heif_test.cc)
target_link_libraries(heif-test heif ${CMAKE_THREAD_LIBS_INIT})


find_package(JPEG)
if (JPEG_FOUND)
    add_definitions(-DHAVE_LIBJPEG=1)

    include(CheckCXXSourceCompiles)

    # this is needed for CheckCXXSourceCompiles
    set(CMAKE_REQUIRED_LIBRARIES ${JPEG_LIBRARIES})
    set(CMAKE_REQUIRED_INCLUDES ${JPEG_INCLUDE_DIRS})
    check_cxx_source_compiles("
#include <stddef.h>
#include <stdio.h>
#include <jpeglib.h>

int main() {
  jpeg_write_icc_profile(NULL, NULL, 0);
  return 0;
}
" HAVE_JPEG_WRITE_ICC_PROFILE)
    unset(CMAKE_REQUIRED_LIBRARIES)
    unset(CMAKE_REQUIRED_INCLUDES)

    if (HAVE_JPEG_WRITE_ICC_PROFILE)
        add_definitions(-DHAVE_JPEG_WRITE_ICC_PROFILE=1)
    endif ()

    target_link_libraries(heif-convert PRIVATE ${JPEG_LIBRARIES})
    target_link_libraries(heif-enc PRIVATE ${JPEG_LIBRARIES})
    target_include_directories(heif-convert PRIVATE ${JPEG_INCLUDE_DIRS})
    target_include_directories(heif-enc PRIVATE ${JPEG_INCLUDE_DIRS})

    target_sources(heif-convert PRIVATE encoder_jpeg.cc encoder_jpeg.h)
endif ()


find_package(PNG)
if (PNG_FOUND)
    add_definitions(-DHAVE_LIBPNG=1)

    target_link_libraries(heif-convert PRIVATE ${PNG_LIBRARIES})
    target_link_libraries(heif-enc PRIVATE ${PNG_LIBRARIES})
    target_include_directories(heif-convert PRIVATE ${PNG_INCLUDE_DIR})
    target_include_directories(heif-enc PRIVATE ${PNG_INCLUDE_DIR})

    target_sources(heif-convert PRIVATE encoder_png.cc encoder_png.h)
endif ()


if (PNG_FOUND)
    add_executable(heif-thumbnailer ${getopt_sources}
            encoder.cc
            encoder.h
            heif_thumbnailer.cc
            encoder_png.cc
            encoder_png.h
            ../libheif/exif.h
            ../libheif/exif.cc)
    target_link_libraries(heif-thumbnailer heif ${PNG_LIBRARIES})
    target_include_directories(heif-thumbnailer PRIVATE ${PNG_INCLUDE_DIR})

    install(TARGETS heif-thumbnailer RUNTIME DESTINATION ${CMAKE_INSTALL_BINDIR})
    install(FILES heif-thumbnailer.1 DESTINATION ${CMAKE_INSTALL_MANDIR}/man1)
endif ()<|MERGE_RESOLUTION|>--- conflicted
+++ resolved
@@ -39,14 +39,11 @@
         benchmark.h
         benchmark.cc
         encoder.cc)
-<<<<<<< HEAD
 target_link_libraries(heif-enc PRIVATE heif ${CMAKE_THREAD_LIBS_INIT})
-=======
-target_link_libraries(heif-enc PRIVATE heif)
 if (LIBSHARPYUV_FOUND)
     target_compile_definitions(heif-enc PRIVATE HAVE_LIBSHARPYUV=1)
 endif()
->>>>>>> 464956e1
+
 install(TARGETS heif-enc RUNTIME DESTINATION ${CMAKE_INSTALL_BINDIR})
 install(FILES heif-enc.1 DESTINATION ${CMAKE_INSTALL_MANDIR}/man1)
 
